# Common Utility Scripts for Unity

A unity library for many useful scripts that is targeted towards development of content for the Hololens 2 with MRTK.

> The _Core folder includes scripts that used as a dependency for other scripts. Be sure to import that folder in first.

Most scripts are plug and play, just drop them in and they should work. ;-)

## Overview

- ### _Core

  - Contains the base networking class that some network-enabled scripts will use.
<<<<<<< HEAD
  - Includes `NetworkMonoBehaviour`, a useful modified version of the `MonoBehaviour` to make implementing synchronised networking features easy.

- ### Content Anchor System

  - A modified version of the HelloHolo Online Framework's crystal anchor. **Work-in-progress**.

- ### Content State System

  - A simple content state management system for scene-like transitions and flow. When you don't need something complex.
  - Network-capable, easily extensible and customizable.
  - Will require _Core scripts.

- ### Debugging

  - Various debugging tools.

- ### General

  - Various useful scripts to accomplish common tasks such as object scaling, transform resetting, etc.

- ### MRTK Interactable Sprite Theme Engine

  - A workaround interactable sprite theme engine for when you prefer to use sprite icons that can be changed using interactable profiles.
  - As this is a workaround, there may be visual bugs.

- ### Networking

  - Various useful scripts to accomplish common networking tasks.

- ### Pie Chart

  - Simple pie chart generator.

- ### Saving

  - Save/loading system.
=======
	- Includes `NetworkMonoBehaviour`, a useful modified version of the `MonoBehaviour` to make implementing synchronised networking features easy.

- ### Content State System

	- A simple content state management system for scene-like transitions and flow. When you don't need something complex.
	- Network-capable, easily extensible and customizable.
	- Will require _Core scripts.

- ### Debugging

	- Various debugging tools.

- ### General

	- Various useful scripts to accomplish common tasks such as object scaling, transform resetting, etc.

- ### MRTK Interactable Sprite Theme Engine

	- A workaround interactable sprite theme engine for when you prefer to use sprite icons that can be changed using interactable profiles.
	- As this is a workaround, there may be visual bugs.

- ### Networking

	- Various useful scripts to accomplish common networking tasks.

- ### Pie Chart

	- Simple pie chart generator.

- ### Saving

	- Save/loading system.

- ### Shaders

  - Cool shader effects, and some example models to test them on.
>>>>>>> deef8bbd

## Dependencies

Some scripts require Odin Serializer for the inspector tools.

Some scripts require Photon for networking capabilities.

## Bug Reporting

Please report any bugs to the issue tracker. Any code contributions will be welcome! :DD

## License

MIT License<|MERGE_RESOLUTION|>--- conflicted
+++ resolved
@@ -11,45 +11,11 @@
 - ### _Core
 
   - Contains the base networking class that some network-enabled scripts will use.
-<<<<<<< HEAD
-  - Includes `NetworkMonoBehaviour`, a useful modified version of the `MonoBehaviour` to make implementing synchronised networking features easy.
+	- Includes `NetworkMonoBehaviour`, a useful modified version of the `MonoBehaviour` to make implementing synchronised networking features easy.
 
 - ### Content Anchor System
 
   - A modified version of the HelloHolo Online Framework's crystal anchor. **Work-in-progress**.
-
-- ### Content State System
-
-  - A simple content state management system for scene-like transitions and flow. When you don't need something complex.
-  - Network-capable, easily extensible and customizable.
-  - Will require _Core scripts.
-
-- ### Debugging
-
-  - Various debugging tools.
-
-- ### General
-
-  - Various useful scripts to accomplish common tasks such as object scaling, transform resetting, etc.
-
-- ### MRTK Interactable Sprite Theme Engine
-
-  - A workaround interactable sprite theme engine for when you prefer to use sprite icons that can be changed using interactable profiles.
-  - As this is a workaround, there may be visual bugs.
-
-- ### Networking
-
-  - Various useful scripts to accomplish common networking tasks.
-
-- ### Pie Chart
-
-  - Simple pie chart generator.
-
-- ### Saving
-
-  - Save/loading system.
-=======
-	- Includes `NetworkMonoBehaviour`, a useful modified version of the `MonoBehaviour` to make implementing synchronised networking features easy.
 
 - ### Content State System
 
@@ -85,7 +51,6 @@
 - ### Shaders
 
   - Cool shader effects, and some example models to test them on.
->>>>>>> deef8bbd
 
 ## Dependencies
 
